# Copyright (c) 2021, EleutherAI
# This file is based on code by the authors denoted below and has been modified from its original version.
#
# Copyright (c) 2020, NVIDIA CORPORATION.  All rights reserved.
#
# Licensed under the Apache License, Version 2.0 (the "License");
# you may not use this file except in compliance with the License.
# You may obtain a copy of the License at
#
#     http://www.apache.org/licenses/LICENSE-2.0
#
# Unless required by applicable law or agreed to in writing, software
# distributed under the License is distributed on an "AS IS" BASIS,
# WITHOUT WARRANTIES OR CONDITIONS OF ANY KIND, either express or implied.
# See the License for the specific language governing permissions and
# limitations under the License.

"""GPT2 style dataset."""

import os
import time

import numpy as np
import torch

from megatron import mpu, print_rank_0


class GPT2Dataset(torch.utils.data.Dataset):
    def __init__(
        self,
        name,
        data_prefix,
        documents,
        indexed_dataset,
        num_samples,
        seq_length,
        seed,
        build_index_mappings=True,
<<<<<<< HEAD
        use_shared_fs=True,
=======
        neox_args=None,
>>>>>>> d96a20d0
    ):
        # TODO (hailey:) add a check that noise_density and mean_noise_span_length are not passed to GPT2Dataset init?
        self.name = name
        self.seed = seed
        self.indexed_dataset = indexed_dataset
        self.neox_args = neox_args

        self.np_rng = np.random.RandomState(seed=seed) # rng state for FIM

        # Checks
        assert np.min(documents) >= 0, f"dataset {data_prefix} {name} has negative documents"
        assert np.max(documents) < indexed_dataset.sizes.shape[0], f"dataset {name} has documents larger than the dataset"

        if build_index_mappings:
            # Build index mappings.
            self.doc_idx, self.sample_idx, self.shuffle_idx = _build_index_mappings(
                self.name,
                data_prefix,
                documents,
                self.indexed_dataset.sizes,
                num_samples,
                seq_length,
                seed,
                use_shared_fs=use_shared_fs,
            )
            self.shuffle_idx_len = self.shuffle_idx.shape[0] - 1
            self.sample_idx_len = self.sample_idx.shape[0] - 1

            if self.shuffle_idx_len != self.sample_idx_len:
                print(
                    f"WARNING: shuffle index length ({self.shuffle_idx_len}) is not equal to sample index length ({self.sample_idx_len})"
                )

    def __len__(self):
        return min(self.shuffle_idx_len, self.sample_idx_len)

    def __getitem__(self, idx):
        try:
            # Get the shuffled index.
            idx = self.shuffle_idx[idx]
            # Start and end documents and offsets.
            doc_index_f = self.sample_idx[idx][0]
            doc_index_l = self.sample_idx[idx + 1][0]
            offset_f = self.sample_idx[idx][1]
            offset_l = self.sample_idx[idx + 1][1]
            # If we are within the same document, just extract the chunk.
            if doc_index_f == doc_index_l:
                sample = self.indexed_dataset.get(
                    self.doc_idx[doc_index_f],
                    offset=offset_f,
                    length=offset_l - offset_f + 1,
                )
            else:
                # Otherwise, get the rest of the initial document.
                sample_list = [
                    self.indexed_dataset.get(self.doc_idx[doc_index_f], offset=offset_f)
                ]
                # Loop over all in between documents and add the entire document.
                for i in range(doc_index_f + 1, doc_index_l):
                    sample_list.append(self.indexed_dataset.get(self.doc_idx[i]))
                # And finally add the relevant portion of last document.
                sample_list.append(
                    self.indexed_dataset.get(
                        self.doc_idx[doc_index_l], length=offset_l + 1
                    )
                )
                sample = np.concatenate(sample_list)

            # TODO(Hailey): can merge the code below this line with code above this line.
            # TODO(Hailey), cont: above already iterates through loop, so just add the permuting in there?
            sample = np.array(sample, dtype=np.int64)
            # # print(sample, sample.shape)
            # # do FIM here, if enabled
            fim_rate = self.neox_args.fim_rate

            if fim_rate != 0:
                assert (fim_rate <= 1 and fim_rate >= 0), "FIM rate must be a probability 0 <= rate <= 1"

                eod = self.neox_args.tokenizer.eod

                segment_breaks = np.argwhere(sample == eod) # split sample by document

                if segment_breaks.shape != (0, 1): # then there is an EOD token in this example
                    #print(segment_breaks)
                    curr_start_position = 0
                    for loc in np.nditer(segment_breaks):
                        # print(loc - curr_start_position, flush=True)
                        # permute {prefix, suffix, middle} or {suffix, prefix, middle}
                        # try:
                        if loc - curr_start_position > 10: # sometimes examples start with EOD or are too short. so avoid this case
                            sample[curr_start_position:loc], self.np_rng = \
                                permute(sample[curr_start_position:loc], self.np_rng, self.neox_args)
                        # except ValueError:
                        #     # print(loc - curr_start_position, flush=True)
                        #     pass

                        curr_start_position = loc + 1 # jump over the EOD token
                        if curr_start_position != sample.shape[0]:
                            if sample.shape[0] - curr_start_position > 10:
                                #print(curr_start_position, sample.shape)
                                permute(sample[curr_start_position:], self.np_rng, self.neox_args)
                else:
                    sample, self.np_rng = permute(sample, self.np_rng, self.neox_args)
            
            # end FIM-specific code
            return {"text": sample}
        except IndexError:
            new_idx = idx % len(self)
            print(
                f"WARNING: Got index out of bounds error with index {idx} - taking modulo of index instead ({new_idx})"
            )
            return self[new_idx]


def _build_index_mappings(
    name,
    data_prefix,
    documents,
    sizes,
    num_samples,
    seq_length,
    seed,
    use_shared_fs=True,
):
    """Build doc-idx, sample-idx, and shuffle-idx.
    doc-idx: is an array (ordered) of documents to be used in training.
    sample-idx: is the start document index and document offset for each
       training sample.
    shuffle-idx: maps the sample index into a random index into sample-idx.
    """
    # Number of tokens in each epoch and number of required epochs.
    tokens_per_epoch = _num_tokens(documents, sizes)
    num_epochs = _num_epochs(tokens_per_epoch, seq_length, num_samples)
    # rng state
    np_rng = np.random.RandomState(seed=seed)

    # Filename of the index mappings.
    _filename = data_prefix
    _filename += "_{}_indexmap".format(name)
    _filename += "_{}ns".format(num_samples)
    _filename += "_{}sl".format(seq_length)
    _filename += "_{}s".format(seed)
    doc_idx_filename = _filename + "_doc_idx.npy"
    sample_idx_filename = _filename + "_sample_idx.npy"
    shuffle_idx_filename = _filename + "_shuffle_idx.npy"

    if not use_shared_fs:
        should_process_dataset = int(os.environ["LOCAL_RANK"]) == 0
    else:
        should_process_dataset = torch.distributed.get_rank() == 0

    # Build the indexed mapping if not exist.
    if should_process_dataset:
        if (
            (not os.path.isfile(doc_idx_filename))
            or (not os.path.isfile(sample_idx_filename))
            or (not os.path.isfile(shuffle_idx_filename))
        ):
            print_rank_0(
                " > WARNING: could not find index map files, building "
                "the indices on rank 0 ..."
            )
            # doc-idx.
            start_time = time.time()
            doc_idx = _build_doc_idx(documents, num_epochs, np_rng)
            np.save(doc_idx_filename, doc_idx, allow_pickle=True)
            print_rank_0(
                " > elapsed time to build and save doc-idx mapping "
                "(seconds): {:4f}".format(time.time() - start_time)
            )
            # sample-idx.
            start_time = time.time()
            # Use C++ implementation for speed.
            from megatron.data import helpers

            assert doc_idx.dtype == np.int32
            assert sizes.dtype == np.int32

            num_samples = (num_epochs * tokens_per_epoch - 1) / seq_length
            if 2 * (num_samples + 1) < np.iinfo(np.int32).max:
                sample_idx = helpers.build_sample_idx_int32(
                    sizes, doc_idx, seq_length, num_epochs, tokens_per_epoch
                )
            else:
                sample_idx = helpers.build_sample_idx_int64(
                    sizes, doc_idx, seq_length, num_epochs, tokens_per_epoch
                )
            np.save(sample_idx_filename, sample_idx, allow_pickle=True)
            print_rank_0(
                " > elapsed time to build and save sample-idx mapping "
                "(seconds): {:4f}".format(time.time() - start_time)
            )
            # shuffle-idx.
            start_time = time.time()
            # -1 is due to data structure used to retrieve the index:
            #    sample i --> [sample_idx[i], sample_idx[i+1])
            shuffle_idx = _build_shuffle_idx(sample_idx.shape[0] - 1, np_rng)
            np.save(shuffle_idx_filename, shuffle_idx, allow_pickle=True)
            print_rank_0(
                " > elapsed time to build and save shuffle-idx mapping"
                " (seconds): {:4f}".format(time.time() - start_time)
            )

    # This should be a barrier but nccl barrier assumes
    # device_index=rank which is not the case for model
    # parallel case
    counts = torch.cuda.LongTensor([1])
    torch.distributed.all_reduce(counts, group=mpu.get_io_parallel_group())
    assert counts[0].item() == torch.distributed.get_world_size(
        group=mpu.get_io_parallel_group()
    )

    # Load mappings.
    start_time = time.time()
    print_rank_0(" > loading doc-idx mapping from {}".format(doc_idx_filename))
    doc_idx = np.load(doc_idx_filename, allow_pickle=True, mmap_mode="r")
    print_rank_0(" > loading sample-idx mapping from {}".format(sample_idx_filename))
    sample_idx = np.load(sample_idx_filename, allow_pickle=True, mmap_mode="r")
    print_rank_0(" > loading shuffle-idx mapping from {}".format(shuffle_idx_filename))
    shuffle_idx = np.load(shuffle_idx_filename, allow_pickle=True, mmap_mode="r")
    print_rank_0(
        "    loaded indexed file in {:3.3f} seconds".format(time.time() - start_time)
    )
    print_rank_0("    total number of samples: {}".format(sample_idx.shape[0]))
    print_rank_0("    total number of epochs: {}".format(num_epochs))

    return doc_idx, sample_idx, shuffle_idx


def _num_tokens(documents, sizes):
    """Total number of tokens in the dataset."""
    return np.sum(sizes[documents])


def _num_epochs(tokens_per_epoch, seq_length, num_samples):
    """Based on number of samples and sequence length, calculate how many
    epochs will be needed."""
    num_epochs = 0
    total_tokens = 0
    while True:
        num_epochs += 1
        total_tokens += tokens_per_epoch
        # -1 is because we need to retrieve seq_length + 1 token each time
        # but the last token will overlap with the first token of the next
        # sample except for the last sample.
        if ((total_tokens - 1) // seq_length) >= num_samples:
            return num_epochs


def _build_doc_idx(documents, num_epochs, np_rng):
    """Build an array with length = number-of-epochs * number-of-documents.
    Each index is mapped to a corresponding document."""
    doc_idx = np.mgrid[0:num_epochs, 0 : len(documents)][1]
    doc_idx[:] = documents
    doc_idx = doc_idx.reshape(-1)
    doc_idx = doc_idx.astype(np.int32)
    np_rng.shuffle(doc_idx)
    return doc_idx


def _build_sample_idx(sizes, doc_idx, seq_length, num_epochs, tokens_per_epoch):
    """Sample index mapping is a 2D array with sizes
    [number-of-samples + 1, 2] where [..., 0] contains
    the index into `doc_idx` and [..., 1] is the
    starting offset in that document."""

    # Total number of samples. For -1 see comments in `_num_epochs`.
    num_samples = (num_epochs * tokens_per_epoch - 1) // seq_length
    sample_idx = np.zeros([num_samples + 1, 2], dtype=np.int64)

    # Index into sample_idx.
    sample_index = 0
    # Index into doc_idx.
    doc_idx_index = 0
    # Beginning offset for each document.
    doc_offset = 0
    # Start with first document and no offset.
    sample_idx[sample_index][0] = doc_idx_index
    sample_idx[sample_index][1] = doc_offset
    sample_index += 1
    while sample_index <= num_samples:
        # Start with a fresh sequence.
        remaining_seq_length = seq_length + 1
        while remaining_seq_length != 0:
            # Get the document length.
            doc_id = doc_idx[doc_idx_index]
            doc_length = sizes[doc_id] - doc_offset
            # And add it to the current sequence.
            remaining_seq_length -= doc_length
            # If we have more than a full sequence, adjust offset and set
            # remaining length to zero so we return from the while loop.
            # Note that -1 here is for the same reason we have -1 in
            # `_num_epochs` calculations.
            if remaining_seq_length <= 0:
                doc_offset += remaining_seq_length + doc_length - 1
                remaining_seq_length = 0
            else:
                # Otherwise, start from the beginning of the next document.
                doc_idx_index += 1
                doc_offset = 0
        # Record the sequence.
        sample_idx[sample_index][0] = doc_idx_index
        sample_idx[sample_index][1] = doc_offset
        sample_index += 1

    return sample_idx


def _build_shuffle_idx(size, np_rng):
    """Build the range [0, size) and shuffle."""
    dtype_ = np.uint32
    if size >= (np.iinfo(np.uint32).max - 1):
        dtype_ = np.int64
    shuffle_idx = np.arange(start=0, stop=size, step=1, dtype=dtype_)
    np_rng.shuffle(shuffle_idx)
    return shuffle_idx


def permute(sample, np_rng, neox_args):
    """
    Take in a sample (np array w/ size (0,chunklength)) and perform a FIM transformation on it. 
    Maintain the same sample length (if transform creates a few extra tokens, drop them).
    """
    fim_rate = neox_args.fim_rate
    tokenizer = neox_args.tokenizer

    # hardcode these for now. TODO(Hailey): should add a way to access all mask tokens in a tokenizer easily.
    # TODO(Hailey): also, check to ensure there's not an off-by-one error here. 
    # TODO(Hailey): when testing models trained with this workaround, need to add special tokens w/ the correct indices to the tokenizer.
    suffix_tok_id, prefix_tok_id, middle_tok_id = 50277, 50278, 50279

    if np_rng.binomial(1, fim_rate): # sample bernoulli dist
        
        if neox_args.fim_level == "char":
            contents = tokenizer.detokenize(sample)
            sample_size = len(contents)
        else: # token level FIM
            contents = sample
            #print(contents)
            sample_size = contents.shape[0]
            #print(contents.shape)
        try:
            boundaries = list(np_rng.randint(low=1, high=sample_size - 1, size=2))
            boundaries.sort()
        except ValueError as e:
            print(len(contents), contents)
            print(e)
            raise e

        prefix = contents[:boundaries[0]]
        middle = contents[boundaries[0]:boundaries[1]]
        suffix = contents[boundaries[1]:]

        if neox_args.fim_level == "char":
            suffix = np.array([suffix_tok_id, *tokenizer.tokenize(suffix)])
            prefix = np.array([prefix_tok_id, *tokenizer.tokenize(prefix)])
            middle = np.array([middle_tok_id, *tokenizer.tokenize(middle)])
        else:
            suffix = np.concatenate([np.array([suffix_tok_id]), suffix])
            prefix = np.concatenate([np.array([prefix_tok_id]), prefix])
            middle = np.concatenate([np.array([middle_tok_id]), middle])
            
        # need to make same length as the input
        new_length = suffix.shape[0] + prefix.shape[0] + middle.shape[0]
        diff = new_length - sample.shape[0]

        # print(new_length, sample.shape, suffix.shape, diff)
        if diff > 0: # too long
            if suffix.shape[0] <= diff: # if there's no space to truncate the suffix: stop and report it. atm i should have stopped this from happening
                return sample, np_rng
            suffix = suffix[:suffix.shape[0] - diff]
        elif diff < 0: # too short
            suffix = np.concatenate([suffix, np.full((-1 * diff), tokenizer.pad)])

        new_sample = np.concatenate([ # TODO(Hailey): add a branch here + a param to select SPM or PSM mode
            suffix,
            prefix,
            middle,
        ])
    else:
        # don't do FIM preproc
        new_sample = sample


    return new_sample, np_rng
<|MERGE_RESOLUTION|>--- conflicted
+++ resolved
@@ -24,7 +24,7 @@
 import torch
 
 from megatron import mpu, print_rank_0
-
+from megatron.tokenizer.tokenizer import FIM_MIDDLE, FIM_PAD, FIM_PREFIX, FIM_SUFFIX
 
 class GPT2Dataset(torch.utils.data.Dataset):
     def __init__(
@@ -37,11 +37,8 @@
         seq_length,
         seed,
         build_index_mappings=True,
-<<<<<<< HEAD
         use_shared_fs=True,
-=======
         neox_args=None,
->>>>>>> d96a20d0
     ):
         # TODO (hailey:) add a check that noise_density and mean_noise_span_length are not passed to GPT2Dataset init?
         self.name = name
@@ -50,6 +47,15 @@
         self.neox_args = neox_args
 
         self.np_rng = np.random.RandomState(seed=seed) # rng state for FIM
+
+        fim_rate = self.neox_args.fim_rate
+        if fim_rate != 0:
+            # Add special tokens to the tokenizer
+            try:
+                self.suffix_tok_id, self.prefix_tok_id, self.middle_tok_id, self.pad_tok_id = (self.tokenizer.special_tokens[tok] for tok in [FIM_SUFFIX, FIM_PREFIX, FIM_MIDDLE, FIM_PAD])
+            except KeyError:
+                self.suffix_tok_id, self.prefix_tok_id, self.middle_tok_id, self.pad_tok_id = (self.tokenizer.vocab[tok] for tok in [FIM_SUFFIX, FIM_PREFIX, FIM_MIDDLE, FIM_PAD])
+
 
         # Checks
         assert np.min(documents) >= 0, f"dataset {data_prefix} {name} has negative documents"
@@ -113,6 +119,7 @@
             # TODO(Hailey): can merge the code below this line with code above this line.
             # TODO(Hailey), cont: above already iterates through loop, so just add the permuting in there?
             sample = np.array(sample, dtype=np.int64)
+            sample_len = sample.shape[0]
             # # print(sample, sample.shape)
             # # do FIM here, if enabled
             fim_rate = self.neox_args.fim_rate
@@ -121,31 +128,44 @@
                 assert (fim_rate <= 1 and fim_rate >= 0), "FIM rate must be a probability 0 <= rate <= 1"
 
                 eod = self.neox_args.tokenizer.eod
-
                 segment_breaks = np.argwhere(sample == eod) # split sample by document
 
                 if segment_breaks.shape != (0, 1): # then there is an EOD token in this example
-                    #print(segment_breaks)
                     curr_start_position = 0
+                    new_samples = []
                     for loc in np.nditer(segment_breaks):
-                        # print(loc - curr_start_position, flush=True)
-                        # permute {prefix, suffix, middle} or {suffix, prefix, middle}
-                        # try:
+                        # Only permute relatively long segments
                         if loc - curr_start_position > 10: # sometimes examples start with EOD or are too short. so avoid this case
-                            sample[curr_start_position:loc], self.np_rng = \
-                                permute(sample[curr_start_position:loc], self.np_rng, self.neox_args)
-                        # except ValueError:
-                        #     # print(loc - curr_start_position, flush=True)
-                        #     pass
+                            # permute {prefix, suffix, middle} or {suffix, prefix, middle}
+                            permuted, self.np_rng = permute(
+                                sample[curr_start_position:loc],
+                                self.np_rng,
+                                self.neox_args
+                            )
+                            new_samples += [permuted, [eod]]
+                            # sample[curr_start_position:loc], self.np_rng = \
+                            #     permute(sample[curr_start_position:loc], self.np_rng, self.neox_args)
 
                         curr_start_position = loc + 1 # jump over the EOD token
-                        if curr_start_position != sample.shape[0]:
-                            if sample.shape[0] - curr_start_position > 10:
-                                #print(curr_start_position, sample.shape)
-                                permute(sample[curr_start_position:], self.np_rng, self.neox_args)
+                    # Permute the segment after the last EOD
+                    permuted, self.np_rng = permute(
+                        sample[curr_start_position:loc],
+                        self.np_rng,
+                        self.neox_args
+                    )
+                    new_samples.append(permuted)
+
+                    sample = np.concatenate(new_samples)
                 else:
                     sample, self.np_rng = permute(sample, self.np_rng, self.neox_args)
-            
+            # Truncate or pad sequence to max-length
+            diff = sample.shape[0] - sample_len
+            if diff > 0: # too long
+                sample = sample[:sample_len]
+            elif diff < 0: # too short
+                sample = np.concatenate([sample, np.full((-1 * diff), self.pad_tok_id)])
+
+            assert sample.shape[0] == sample_len
             # end FIM-specific code
             return {"text": sample}
         except IndexError:
@@ -360,7 +380,7 @@
     return shuffle_idx
 
 
-def permute(sample, np_rng, neox_args):
+def permute(sample, np_rng, neox_args, truncate_or_pad=True):
     """
     Take in a sample (np array w/ size (0,chunklength)) and perform a FIM transformation on it. 
     Maintain the same sample length (if transform creates a few extra tokens, drop them).
@@ -368,10 +388,7 @@
     fim_rate = neox_args.fim_rate
     tokenizer = neox_args.tokenizer
 
-    # hardcode these for now. TODO(Hailey): should add a way to access all mask tokens in a tokenizer easily.
-    # TODO(Hailey): also, check to ensure there's not an off-by-one error here. 
-    # TODO(Hailey): when testing models trained with this workaround, need to add special tokens w/ the correct indices to the tokenizer.
-    suffix_tok_id, prefix_tok_id, middle_tok_id = 50277, 50278, 50279
+    suffix_tok_id, prefix_tok_id, middle_tok_id = [tokenizer.special_tokens[tok] for tok in [FIM_SUFFIX, FIM_PREFIX, FIM_MIDDLE]]
 
     if np_rng.binomial(1, fim_rate): # sample bernoulli dist
         
@@ -380,9 +397,7 @@
             sample_size = len(contents)
         else: # token level FIM
             contents = sample
-            #print(contents)
             sample_size = contents.shape[0]
-            #print(contents.shape)
         try:
             boundaries = list(np_rng.randint(low=1, high=sample_size - 1, size=2))
             boundaries.sort()
@@ -403,24 +418,34 @@
             suffix = np.concatenate([np.array([suffix_tok_id]), suffix])
             prefix = np.concatenate([np.array([prefix_tok_id]), prefix])
             middle = np.concatenate([np.array([middle_tok_id]), middle])
+
+        # here we truncate each given segment to fit the same length as it was before
+        # A consequence is that we never reach the end of a file?
+        # we should rather truncate at the context-level
+        if truncate_or_pad:
+            # need to make same length as the input. Take the 3 sentinel tokens into account
+            new_length = suffix.shape[0] + prefix.shape[0] + middle.shape[0] + 3
+            diff = new_length - sample.shape[0]
+            if diff > 0: # too long
+                if suffix.shape[0] <= diff: # if there's no space to truncate the suffix: stop and report it. atm i should have stopped this from happening
+                    return sample, np_rng
+                suffix = suffix[:suffix.shape[0] - diff]
+            elif diff < 0: # too short
+                suffix = np.concatenate([suffix, np.full((-1 * diff), tokenizer.pad)])
             
-        # need to make same length as the input
-        new_length = suffix.shape[0] + prefix.shape[0] + middle.shape[0]
-        diff = new_length - sample.shape[0]
-
-        # print(new_length, sample.shape, suffix.shape, diff)
-        if diff > 0: # too long
-            if suffix.shape[0] <= diff: # if there's no space to truncate the suffix: stop and report it. atm i should have stopped this from happening
-                return sample, np_rng
-            suffix = suffix[:suffix.shape[0] - diff]
-        elif diff < 0: # too short
-            suffix = np.concatenate([suffix, np.full((-1 * diff), tokenizer.pad)])
-
-        new_sample = np.concatenate([ # TODO(Hailey): add a branch here + a param to select SPM or PSM mode
-            suffix,
-            prefix,
-            middle,
-        ])
+        if np_rng.binomial(1, neox_args.fim_spm_rate):
+            # SPM (variant 2 from FIM paper)
+            new_sample = np.concatenate([
+                [prefix_tok_id, suffix_tok_id], suffix,
+                [middle_tok_id], prefix, middle
+            ])
+        else:
+            # PSM
+            new_sample = np.concatenate([
+                [prefix_tok_id], prefix,
+                [suffix_tok_id], suffix,
+                [middle_tok_id], middle
+            ])
     else:
         # don't do FIM preproc
         new_sample = sample
