--- conflicted
+++ resolved
@@ -26,13 +26,6 @@
 import sentencepiece as spm
 from typing import List, Union
 from .gpt2_tokenization import GPT2Tokenizer
-
-
-try:
-    import tiktoken
-    HAS_TIKTOKEN = True
-except ModuleNotFoundError:
-    HAS_TIKTOKEN = False
 
 
 def build_tokenizer(args):
@@ -361,15 +354,11 @@
     """Tokenizer from OpenAI's tiktoken implementation"""
 
     def __init__(self, vocab_file):
-<<<<<<< HEAD
-        assert HAS_TIKTOKEN, "tiktoken is not installed. Please install it with `pip install tiktoken`"
-=======
         try:
             import tiktoken
         except ModuleNotFoundError:
             print("Please install tiktoken: (https://github.com/openai/tiktoken)")
             raise Exception
->>>>>>> 8cd55b3e
 
         name = "TiktokenTokenizer"
         super().__init__(name)
