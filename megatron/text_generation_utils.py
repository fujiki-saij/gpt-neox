--- conflicted
+++ resolved
@@ -222,7 +222,6 @@
         while context_length <= (maxlen):
             if args.recompute:
                 # we need to use args instead of kwargs here because deepspeed :|
-<<<<<<< HEAD
                 model_inputs = (
                     tokens,
                     position_ids,
@@ -230,14 +229,6 @@
                     torch.Tensor(),
                 )
                 logits, _ = forward_model(model, model_inputs)
-=======
-                model_inputs = (tokens,
-                                position_ids,
-                                attention_mask,
-                                torch.Tensor(),
-                                )
-                logits = forward_model(model, model_inputs)
->>>>>>> 7d738b6d
                 logits = logits[:, context_length - 1, :]
             else:
                 if counter == 0:
@@ -248,7 +239,6 @@
                         batch_size, -1)
                     positions2use = position_ids[:, context_length - 1].view(
                         batch_size, -1)
-<<<<<<< HEAD
                 # we have to use args instead of kwargs here because deepspeed :|
                 model_inputs = (
                     tokens2use, # input_ids
@@ -259,14 +249,6 @@
                 logits, layer_past = forward_model(model, model_inputs)
                 # TODO: we are replicating computation across all machines here, which is really unecessary, we should probably just do it on one then communicate the results
                 logits = logits[:, -1].view(batch_size, -1).contiguous()
-=======
-            # we have to use args instead of kwargs here because deepspeed :|
-            model_inputs = (tokens2use,  # input_ids
-                            positions2use,  # position_ids
-                            attention_mask,  # attention_mask
-                            layer_past,  # layer_past
-                            )
->>>>>>> 7d738b6d
 
             if args.greedy:
                 prev = torch.argmax(logits, dim=-1).view(-1)
