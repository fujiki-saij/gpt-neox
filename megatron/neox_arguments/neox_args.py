import subprocess
from dataclasses import dataclass

try:
    from .template import NeoXArgsTemplate
except ImportError:
    from template import NeoXArgsTemplate

try:
    from typing import Literal
except ImportError:
    from typing_extensions import Literal

ATTENTION_TYPE_CHOICES = [
    "global",
    "local",
    "sparse_fixed",
    "sparse_variable",
    "bigbird",
    "bslongformer",
    "gmlp",
    "amlp",
]


def get_git_commit_hash():
    """ Gets the git commit hash of your current repo (if it exists) """
    try:
        git_hash = subprocess.check_output(["git", "describe", "--always"]).strip()
        git_hash = git_hash.decode()
    except subprocess.CalledProcessError:
        git_hash = None
    return git_hash


@dataclass
class NeoXArgsParallelism(NeoXArgsTemplate):
    """
    Parallelism Arguments
    """

    pipe_parallel_size: int = 0
    """
    Number of pipeline parallel stages. Disable with 0.
    """

    model_parallel_size: int = 1
    """
    Size of the model parallelism.
    """

    pipe_partition_method: str = "type:transformer|mlp"
    """
    method used to distribute model layers across pipeline stages. Choose from "parameters", which balances the number 
    of parameters on each pipeline stage, "uniform", which naively balances the number of layers per stage, or 
    "type:[regex]", which balances layers whose class names match [regex]
    """

    world_size: int = None
    """
    Total world size (i.e number of gpus in cluster). Configured post-launch using distributed launcher
    """

    is_pipe_parallel: bool = False
    """
    flag to determine whether pipeline parallelism is on - shouldn't be set by user, is automatically determined 
    according to pipeline parallel size.
    """


@dataclass
class NeoXArgsModel(NeoXArgsTemplate):
    """
    Model Arguments
    """

    precision: Literal["fp16", "fp32", "bfloat16"] = None
    """
    description of the used precision, either one of fp16 or fp32 (and in the future bf16).
    """

    num_layers: int = None
    """
    Number of transformer layers.
    """

    hidden_size: int = None
    """
    Transformer hidden size.
    """

    num_attention_heads: int = None
    """
    Number of transformer attention heads.
    """

    seq_length: int = None
    """
    Maximum sequence length to process.
    """

    max_position_embeddings: int = None
    """
    Maximum number of position embeddings to use. This is the size of position embedding.
    """

    norm: Literal["layernorm", "rmsnorm", "scalenorm", "apexlayernorm"] = "layernorm"
    """
    Normalization layer to use. Choose from "layernorm", "rmsnorm", "scalenorm", "apexlayernorm".
    """

    layernorm_epsilon: float = 1.0e-5
    """
    Layer norm epsilon.
    """

    rms_norm_epsilon: float = 1.0e-8
    """
    Root mean squared norm epsilon
    """

    scalenorm_epsilon: float = 1.0e-8
    """
    Scalenorm epsilon
    """

    pos_emb: Literal['learned', 'rotary', 'sinusoidal', 'rpe', 'alibi', 'none'] = "learned"
    """
    Type of positional embedding to use - choose from 'learned', 'rotary', 'sinusoidal', 'rpe', 'none'
    """

    rpe_num_buckets: int = 32
    """
    T5 relative positional encoding number of buckets, default 32.
    """

    rpe_max_distance: int = 128
    """
    T5 relative positional encoding max distance, default 128.
    """

    no_weight_tying: bool = False
    """
    Disables weight tying between embedding weights and final Linear layer
    """

    attention_config: list = None

    """
    Attention configuration for gpt-neox
    
    The first item in the list specifies the attention type(s), and should be a list of strings. The second item 
    specifies the number of times to repeat those attention types in the full list.
    
    attention type choices:  [global, local, sparse_fixed, sparse_variable, bslongformer, bigbird]
                                
    So a 12 layer network with only global attention could be specified like:
        [[[`global`], 12]]
        
    or a 12 layer network with alternating global / local like:
        [[[`global`, `local`], 6]]
        
    If none is specified, this defaults to
        [[[`global`], n_layers]]
    """

    sparsity_config: dict = None

    """
    Sparsity configuration dict as defined in https://www.deepspeed.ai/docs/config-json/#sparse-attention
    
    Note that since neox is autoregressive, attention is always "unidirectional" and `horizontal_global_attention` is 
    always false.
    
    The main difference between our sparsity config and deepspeed's is that `mode` is ignored - since it is instead 
    specified in attention_config defining each layer.
    
    An example config is given below:
          "sparse_attention": {
            "block": 16,
            "different_layout_per_head": true,
            "num_local_blocks": 4,
            "num_global_blocks": 1,
            "num_different_global_patterns": 4,
            "num_random_blocks": 0,
            "local_window_blocks": [4],
            "global_block_indices": [0],
            "global_block_end_indices": None,
            "num_sliding_window_blocks": 3
          }
    """

    num_unique_layers: int = None
    """
    Number of unique transformer layers. num-layers should be divisible by this value. Currently only has an effect when pipe_parallel_size=0.
    """

    param_sharing_style: str = "grouped"
    """
    Ordering of the shared parameters. For example, for a num-layers=4 and --num-unique-layers=2, we will have the following ordering for two unique layers 1 and 2-: grouped: [1, 2, 1, 2] and spaced: [1, 1, 2, 2].
    """

    make_vocab_size_divisible_by: int = 128
    """
    Pad the vocab size to be divisible by this value. This is added for computational efficiency reasons.
    """

    activation : Literal["gelu", "geglu", "relu", "softsign", "swish", "mish"] = "gelu"
    """
    Activation function to use - choose from ["gelu", "geglu", "relu", "softsign", "swish", "mish"]
    """

    scaled_upper_triang_masked_softmax_fusion: bool = False
    """
    Enable fusion of query_key_value_scaling time (upper diagonal) masking and softmax.
    """

    scaled_masked_softmax_fusion: bool = False
    """
    Enable fusion of query_key_value_scaling general masking and softmax.
    """

    bias_gelu_fusion: bool = False
    """
    Enable bias and gelu fusion.
    """

    bias_dropout_fusion: bool = False
    """
    Enable bias and dropout fusion.
    """

    fp16_lm_cross_entropy: bool = False
    """
    Move the cross entropy unreduced loss calculation for lm head to fp16.
    """

    init_method_std: float = 0.02
    """
    Standard deviation of the zero mean normal distribution used for weight initialization.
    """

    apply_query_key_layer_scaling: bool = False
    """
    Scale Q * K^T by 1 / layer-number. If this flag is set, then it will automatically set attention-softmax-in-fp32 to true
    """

    use_cpu_initialization: bool = False
    """
    If set, affine parallel weights initialization uses CPU
    """

    attention_softmax_in_fp32: bool = False
    """
    Run attention masking and softmax in fp32.
    """

    rotary_pct: float = 1.0
    """
    pct of hidden dims to apply rotary positional embedding to
    """

    rotary_emb_base: int = 10000
    """
    Base for rotary positional embedding
    """

    init_method: Literal[
        "normal",
        "scaled_normal",
        "orthogonal",
        "scaled_orthogonal",
        "xavier_uniform",
        "xavier_normal",
        "wang_init",
        "small_init",
    ] = "normal"
    """
    Init function used on all layers except ff residual outputs - choose from 
    ["normal", "scaled_normal", "orthogonal", "scaled_orthogonal", "xavier_uniform", "xavier_normal", "wang_init", "small_init"]
    """

    output_layer_init_method: Literal[
        "normal",
        "scaled_normal",
        "orthogonal",
        "scaled_orthogonal",
        "xavier_uniform",
        "xavier_normal",
        "wang_init",
        "small_init",
    ] = "scaled_normal"
    """
    Init function used for ff residual outputs - choose from 
    ["normal", "scaled_normal", "orthogonal", "scaled_orthogonal", "xavier_uniform", "xavier_normal", "wang_init", "small_init"]
    """

    gmlp_attn_dim: int = 64
    """
    the dimension of the single head self attention in gmlp model (not used in gpt models).
    If None - gmlp model doesn't use attention.
    """

<<<<<<< HEAD
    gpt_j_residual : bool = False
    """
    If false, we use the conventional residual path:
      x = x + attn(ln1(x))
      x = x + mlp(ln2(x))
    Otherwise, we use the residual path from GPT-J, which offers a slight speedup:
      x = ln(x)
      x = x + attn(x) + mlp(x)
    """
    
    soft_prompt_tuning: dict = None
    """
    Dictionary configuring the soft prompt tuning parameters. 
    If enabled, will train *only* the soft prompt, and freezes the rest of the model.
    parameters in the dict are:
        'enabled': bool = True # enables soft prompting
        'num_tokens': int = 10 # length of the soft prompt in tokens
        'init_string': str = '' # if provided, initialize the soft prompt with the word embeddings of this string
        'init_range': float = 0.5 # if no init string is provided, initialize the soft prompt with a uniform distribution between -init_range and init_rang
    """

    output_layer_parallelism: Literal["row", "column"] = "row"

    """
    Parameter controlling whether the output layer is parallelized over the hidden dim (row) or the vocab dim (column)
    """

=======
@dataclass
class NeoXArgsDistillation(NeoXArgsTemplate):
    do_distillation : bool = False
    """
    Set flag to run distillation
    """

    teacher_model_args : NeoXArgsModel = None
    """
    Defining teacher model architecture. Should follow NeoXArgsModel
    """

    student_model_args : NeoXArgsModel = None
    """
    Defining student model architecture. Should follow NeoXArgsModel
    """

    load_teacher: str = None
    """
    Directory containing a model checkpoint.
    """

    load_student: str = None
    """
    Directory containing a model checkpoint.
    """

    alpha_mse: float = 0.0
    """
    Weight for mse loss range 0-1.
    """

    alpha_lm: float = 0.0
    """
    Weight for cross entropy loss range 0-1.
    """

    alpha_kld: float = 0.0
    """
    Weight for kl-div loss range 0-1.
    """

    reduce_loss_fp16: bool = False
    """
    Move the cross entropy unreduced loss calculation for lm head to fp16.
    """
>>>>>>> 54e0e672

@dataclass
class NeoXArgsOptimizer(NeoXArgsTemplate):
    """
    Optimizer Arguments
    """

    optimizer_type: Literal[
        "adam", "onebitadam", "cpu_adam", "cpu_torch_adam", "sm3", "madgrad_wd"
    ] = "adam"
    """
    Type of optimizer to use. Choose from ['adam', 'onebitadam', 'cpu_adam', 'cpu_torch_adam', 'sm3', 'madgrad_wd]
    """

    zero_stage: int = None
    """
    Zero Optimizer stage
    """

    zero_reduce_scatter: bool = None
    """
    Zero: Uses reduce or reduce scatter instead of allreduce to average gradients
    """

    zero_contiguous_gradients: bool = None
    """
    Zero: Copies the gradients to a contiguous buffer as they are produced. Avoids memory fragmentation during backward pass. Only useful when running very large models.
    """

    zero_reduce_bucket_size: int = None
    """
    Zero: Number of elements reduced/allreduced at a time. Limits the memory required for the allgather for large model sizes
    """

    zero_allgather_bucket_size: int = None
    """
    Zero: Number of elements allgathered at a time. Limits the memory required for the allgather for large model sizes
    """

    lr: float = None
    """
    Max Learning rate during training
    """


@dataclass
class NeoXArgsLRScheduler(NeoXArgsTemplate):
    """
    LR Scheduler Arguments
    """

    lr_decay_style: Literal["constant", "linear", "cosine", "exponential"] = "linear"
    """
    Learning rate decay function. Choose from 'constant', 'linear', 'cosine', 'exponential'.
    """

    lr_decay_iters: int = None
    """
    Number of iterations to decay learning rate over, If None defaults to --train-iters
    """

    min_lr: float = 0.0
    """
    Minumum value for learning rate. The scheduler clips values below this threshold.
    """

    warmup: float = 0.01
    """
    Percentage of total iterations to warmup on (.01 = 1 percent of all training iters).
    """

    override_lr_scheduler: bool = False
    """
    Reset the values of the scheduler (learning rate,warmup iterations, minimum learning rate, maximum number of iterations, and decay style from input arguments and ignore values from checkpoints. Note that all the above values will be reset.
    """

    use_checkpoint_lr_scheduler: bool = False
    """
    Use checkpoint to set the values of the scheduler (learning rate, warmup iterations, minimum learning rate, maximum number of iterations, and decay style from checkpoint and ignore input arguments.
    """


@dataclass
class NeoXArgsLogging(NeoXArgsTemplate):
    """
    Logging Arguments
    """

    use_wandb: bool = None
    """Flag indicating if wandb is to be used."""

    wandb_group: str = None
    """Weights and Biases group name - used to group together "runs"."""

    wandb_team: str = None
    """Team name for Weights and Biases."""

    wandb_project: str = "neox"
    """wandb project name"""

    wandb_host: str = "https://api.wandb.ai"
    """url of the wandb host"""

    git_hash: str = get_git_commit_hash()
    """current git hash of repository"""

    log_dir: str = None
    """
    Directory to save logs to.
    """

    tensorboard_writer = None
    """
    initialized tensorboard writer
    """

    tensorboard_dir: str = None
    """
    Write TensorBoard logs to this directory.
    """

    log_interval: int = None
    """
    Interval between logging.
    """

    log_param_norm: bool = False
    """
    Log the frob norm of the parameters to wandb / tensorboard (useful for debugging).
    """

    log_grad_norm: bool = False
    """
    Log the frob norm of the gradients to wandb / tensorboard (useful for debugging).
    (N.B - this will only work with pp = 0 for now, as we don't have access to the gradients of the model because 
    deepspeed.)
    """

    log_optimizer_states: bool = False
    """
    Log the frob norm of the optimizer states to wandb / tensorboard (useful for debugging).
    """

    log_gradient_noise_scale: bool = False
    """
    Whether to log the gradient noise scale when training (cf. https://arxiv.org/abs/1812.06162 for explanation) 
    """

    gradient_noise_scale_n_batches: int = 5
    """
    Number of batches to accumulate gradients for in the gradient noise scale logger.
    """

    gradient_noise_scale_cpu_offload: bool = False
    """
    Whether to offload the buffered gradients to cpu when measuring gradient noise scale.
    """



@dataclass
class NeoXArgsOther(NeoXArgsTemplate):
    """
    Misc. Arguments
    """

    distributed_backend: str = "nccl"
    """
    Which backend to use for distributed training.
    """

    local_rank: int = None
    """
    local rank passed from distributed launcher.
    """

    rank: int = None
    """
    global rank of process being run (passed in via distributed launcher)
    """

    lazy_mpu_init: bool = False
    """
    If set to True, initialize_megatron() skips DDP initialization and returns function to complete it instead. Also turns on use-cpu-initialization flag. This is for external DDP manager.
    """

    short_seq_prob: float = 0.1
    """
    Probability of producing a short sequence.
    """

    eod_mask_loss: bool = False
    """
    Mask loss for the end of document tokens.
    """

    adlr_autoresume: bool = False
    """
    Enable auto-resume on adlr cluster.
    """

    adlr_autoresume_object = None
    """
    imported autoresume
    """

    adlr_autoresume_interval: int = 1000
    """
    Intervals over which check for auto-resume termination signal
    """

    seed: int = 1234
    """
    Random seed used for python, numpy, pytorch, and cuda.
    """

    onnx_safe: bool = False
    """
    Use workarounds for known problems with Torch ONNX exporter
    """

    deepscale: bool = False
    """
    (Deprecated) enable DeepSpeed (helper flag for user code, no impact on DeepSpeed backend)'
    """

    deepscale_config: str = None
    """(Deprecated) deepscale json configuration file."""

    deepspeed_mpi: bool = False
    """
    Run via MPI, this will attempt to discover the necessary variables to initialize torch distributed from the MPI environment
    """

    user_script: str = None
    """
    user script to be run
    """

    iteration: int = None
    """
    Set during training
    """

    do_train: int = None
    """
    Set during training
    """

    do_valid: int = None
    """
    Set during training
    """

    do_test: int = None
    """
    Set during training
    """

    global_num_gpus: int = None
    """
    Set during launching
    """


@dataclass
class NeoXArgsTokenizer(NeoXArgsTemplate):
    """
    Tokenizer Arguments
    """

    tokenizer_type: Literal[
        "GPT2BPETokenizer", "HFTokenizer", "HFGPT2Tokenizer", "CharLevelTokenizer"
    ] = "GPT2BPETokenizer"
    """
    Type of tokenizer to use - should be one of ["GPT2BPETokenizer", "HFTokenizer", "HFGPT2Tokenizer", "CharLevelTokenizer"]
    """

    padded_vocab_size: int = None
    """
    Total (padded) vocabulary size of tokenizer. Configured after launching of training, 
    as it's dependent on the parallelism size.
    """

    tokenizer = None
    """
    tokenizer object loaded into memory and accesible by other functions
    """


@dataclass
class NeoXArgsTraining(NeoXArgsTemplate):
    """
    Training Arguments
    """

    data_path: str = None
    """
    Path to combined dataset to split.
    """

    train_data_paths: list = None
    """
    List of paths to train datasets.
    """

    test_data_paths: list = None
    """
    List of paths to test datasets.
    """

    valid_data_paths: list = None
    """
    List of paths to validation datasets.
    """

    train_data_weights: list = None
    """
    List of 'weights' that decide how often to sample from each training dataset when blending datasets. If None, defaults to equal weighting.
    Should be a list the same length as `train_data_paths`
    """

    valid_data_weights: list = None
    """
    List of 'weights' that decide how often to sample from each validation dataset when blending datasets. If None, defaults to equal weighting.
    Should be a list the same length as `valid_data_paths`
    """

    test_data_weights: list = None
    """
    List of 'weights' that decide how often to sample from each test dataset when blending datasets. If None, defaults to equal weighting.
    Should be a list the same length as `test_data_paths`
    """

    weight_by_num_documents: bool = False
    """
    If True, Builds dataset weights from a multinomial distribution over groups of data according to the number of
    documents in each group. 

    WARNING: setting this to True will override any user provided weights

    We sample from a group according to the probability p(L) ∝ |L| ** α,
    where p(L) is the probability of sampling from a given group,
          |L| is the number of examples in that datapoint,
          and α is a coefficient that acts to upsample data from underrepresented groups

    Hence α (`alpha`) allows us to control how much to 'boost' the probability of training on low-resource groups.

    See https://arxiv.org/abs/1911.02116 for more details
    """

    weighted_sampler_alpha: float = 0.3
    """
    Alpha value for `weight_by_num_documents`. Only has an effect if `weight_by_num_documents` = True.

    when alpha = 1, the probability of sampling from a given group = n_samples / total_samples
    as alpha -> 0, the probability of sampling from all groups becomes equal, and number of documents has no effect
    as alpha -> inf, the probability of sampling from the groups with *the most samples* -> 1
    """

    data_impl: str = "infer"
    """
    Implementation of indexed datasets.
    """

    mmap_warmup: bool = False
    """
    Warm up mmap files.
    """

    save: str = None
    """
    Output directory to save checkpoints to.
    """

    load: str = None
    """
    Directory containing a model checkpoint.
    """

    checkpoint_validation_with_forward_pass: bool = False
    """
    save input and output of a forward pass with the checkpoint and validate after load
    """

    save_interval: int = None
    """
    Number of iterations between checkpoint saves.
    """

    no_save_optim: bool = False
    """
    Do not save current optimizer.
    """

    no_save_rng: bool = False
    """
    Do not save current rng state.
    """

    no_load_optim: bool = False
    """
    Do not load optimizer when loading checkpoint.
    """

    no_load_rng: bool = False
    """
    Do not load rng state when loading checkpoint.
    """

    finetune: bool = False
    """
    Load model for finetuning. Do not load optimizer or rng state from checkpoint and set iteration to 0. Assumed when loading a release checkpoint.
    """

    batch_size: int = None
    """
    training microbatch size per gpu
    """

    train_iters: int = None
    """
    Number of iterations to run for training.
    """

    eval_iters: int = 100
    """
    Number of iterations to run for evaluation validation/test for.
    """

    keep_last_n_checkpoints: int = None
    """
    Number of last checkpoints to keep
    """

    eval_interval: int = 1000
    """
    Interval between running evaluation on validation set.
    """

    split: str = "969, 30, 1"
    """
    Comma_separated list of proportions for training, validation, and test split. For example the split 90,5,5 will use 90% of data for training, 5% for validation and 5% for test.
    """

    vocab_file: str = None
    """
    Path to the vocab file.
    """

    merge_file: str = None
    """
    Path to the BPE merge file.
    """

    num_workers: int = 2
    """
    Dataloader number of workers.
    """

    exit_interval: int = None
    """
    Exit the program after the iteration is divisible by this value.
    """

    attention_dropout: float = 0.1
    """
    Post attention dropout probability.
    """

    hidden_dropout: float = 0.1
    """
    Dropout probability for hidden state transformer.
    """

    weight_decay: float = 0.01
    """
    Weight decay coefficient for L2 regularization.
    """

    checkpoint_activations: bool = False
    """
    Checkpoint activation to allow for training with larger models, sequences, and batch sizes.
    """

    checkpoint_num_layers: int = 1
    """
    Chunk size (number of layers) for checkpointing.
    """

    deepspeed_activation_checkpointing: bool = True
    """
    DEPRECATED - TODO: remove
    Uses activation checkpointing from deepspeed
    """

    contiguous_checkpointing: bool = False
    """
    Contiguous memory checkpointing for activations.
    """

    checkpoint_in_cpu: bool = False
    """
    Move the activation checkpoints to CPU.
    """

    synchronize_each_layer: bool = False
    """
    does a synchronize at the beginning and end of each checkpointed layer.
    """

    profile_backward: bool = False
    """
    Enables backward pass profiling for checkpointed layers.
    """

    partition_activations: bool = False
    """
    Partition Activations across GPUs before checkpointing.
    """

    gas: int = None
    """gradient_accumulation_steps"""  # TODO this is a duplicate, remove?

    clip_grad: float = None
    """
    Gradient clipping based on global L2 norm.
    """

    hysteresis: int = 2
    """
    hysteresis for dynamic loss scaling
    """

    dynamic_loss_scale: bool = None
    """
    flag indicating whether dynamic loss scale is used
    """

    loss_scale: float = None
    """
    Static loss scaling, positive power of 2
    values can improve fp16 convergence. If None, dynamic loss scaling is used.
    """

    loss_scale_window: float = 1000.0
    """
    Window over which to raise/lower dynamic scale.
    """

    min_scale: float = 1.0
    """
    Minimum loss scale for dynamic loss scale.
    """

    char_level_ppl: bool = False
    """
    Whether to calculate character level perplexity as well as token level perplexity. (may incur a time cost)
    """


@dataclass
class NeoXArgsTextgen(NeoXArgsTemplate):
    """
    Text Generation arguments
    """

    text_gen_type: str = None
    """
    How to generate text/sample the model.
    Options: `unconditional`, `input-file`, `interactive`
    """

    temperature: float = 0.0
    """
    exponential scaling output distribution ("higher == more risk")
    """

    top_p: float = 0.0
    """
    Top-p (nucleus) sampling chooses from the smallest possible set of tokens whose cumulative probability exceeds the probability top_p.
    """

    top_k: int = 0
    """
    integer between 0 and the models vocab size. Filters out any logits with a probability less than that of the top_kth token.
    """

    maximum_tokens: int = 64
    """
    maximum number of tokens to be generated
    """

    sample_input_file: str = None
    """
    Get input from file instead of interactive mode, each line is an input.
    """

    sample_output_file: str = None
    """
    Output file 
    """

    num_samples: int = 0
    """
    Number of samples to generate unconditionally, defaults to 0 and interactive conditional sampling
    """

    recompute: bool = False
    """
    During generation recompute all attention instead of using previously computed keys/values.
    Should be set to true for sparse attention models
    """

    eval_results_prefix: str = ""
    """
    prefix to which to save evaluation results - final fp will be {eval_results_prefix}_eval_results_yy-mm-dd-HH-MM.json
    """

    eval_tasks: list = None
    """
    Tasks to evaluate on using lm_eval_harness
    """
    <|MERGE_RESOLUTION|>--- conflicted
+++ resolved
@@ -301,7 +301,6 @@
     If None - gmlp model doesn't use attention.
     """
 
-<<<<<<< HEAD
     gpt_j_residual : bool = False
     """
     If false, we use the conventional residual path:
@@ -329,7 +328,6 @@
     Parameter controlling whether the output layer is parallelized over the hidden dim (row) or the vocab dim (column)
     """
 
-=======
 @dataclass
 class NeoXArgsDistillation(NeoXArgsTemplate):
     do_distillation : bool = False
@@ -376,7 +374,6 @@
     """
     Move the cross entropy unreduced loss calculation for lm head to fp16.
     """
->>>>>>> 54e0e672
 
 @dataclass
 class NeoXArgsOptimizer(NeoXArgsTemplate):
@@ -999,5 +996,4 @@
     eval_tasks: list = None
     """
     Tasks to evaluate on using lm_eval_harness
-    """
-    +    """